#!/usr/bin/env python
import os
import shutil
import sys

from setuptools import setup, find_packages
from setuptools.command.install import install as _install


class install(_install):
    def run(self):
        # After installation:
        # 1. Move regexes.yaml to directory where ua_parser is installed
        # 2. Convert regexes.yaml to regexes.json
        _install.run(self)
        import json
        import yaml
        import ua_parser
        INSTALLATION_DIR = os.path.dirname(ua_parser.__file__)
        source_path = os.path.join(sys.prefix, 'data', 'regexes.yaml')
        destination_path = os.path.join(INSTALLATION_DIR,
                                        'regexes.yaml')
        shutil.move(source_path, destination_path)

        print 'Converting regexes.yaml to json...'
        yaml_file = open(destination_path)
        yaml = yaml.load(yaml_file)
        yaml_file.close()
        json_file = open(os.path.join(INSTALLATION_DIR, 'regexes.json'), 'w')
        json_file.write(json.dumps(yaml))
        json_file.close()


setup(
    name='ua-parser',
    version='0.3.0',
    description="Python port of Browserscope's user agent parser",
    author='PBS',
    author_email='no-reply@pbs.org',
    packages=find_packages('py'),
<<<<<<< HEAD
    package_dir={'': 'py'},
=======
    package_dir={'':'py'},
>>>>>>> 8b2770d2
    license='LICENSE.txt',
    zip_safe=False,
    url='https://github.com/tobie/ua-parser',
    include_package_data=True,
<<<<<<< HEAD
    package_data={'': ['README.markdown']},
    data_files=[('data', ['regexes.yaml'])],
    install_requires=[
        'pyyaml',
    ],
    cmdclass={'install': install, 'develop': install},
=======
    package_data = { '': ['README.markdown'] },
    data_files=[('',['regexes.yaml'])],
    install_requires = [
        'pyyaml',
    ],
>>>>>>> 8b2770d2
    classifiers=[
        'Development Status :: 4 - Beta',
        'Environment :: Web Environment',
        'Intended Audience :: Developers',
        'Operating System :: OS Independent',
        'License :: OSI Approved :: Apache Software License',
        'Programming Language :: Python',
        'Topic :: Internet :: WWW/HTTP',
        'Topic :: Software Development :: Libraries :: Python Modules',
    ],
)<|MERGE_RESOLUTION|>--- conflicted
+++ resolved
@@ -38,29 +38,15 @@
     author='PBS',
     author_email='no-reply@pbs.org',
     packages=find_packages('py'),
-<<<<<<< HEAD
     package_dir={'': 'py'},
-=======
-    package_dir={'':'py'},
->>>>>>> 8b2770d2
     license='LICENSE.txt',
     zip_safe=False,
     url='https://github.com/tobie/ua-parser',
     include_package_data=True,
-<<<<<<< HEAD
     package_data={'': ['README.markdown']},
     data_files=[('data', ['regexes.yaml'])],
-    install_requires=[
-        'pyyaml',
-    ],
+    install_requires=['pyyaml'],
     cmdclass={'install': install, 'develop': install},
-=======
-    package_data = { '': ['README.markdown'] },
-    data_files=[('',['regexes.yaml'])],
-    install_requires = [
-        'pyyaml',
-    ],
->>>>>>> 8b2770d2
     classifiers=[
         'Development Status :: 4 - Beta',
         'Environment :: Web Environment',
